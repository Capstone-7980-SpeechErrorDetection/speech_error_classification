#!/bin/bash

# Define Python interpreter path
python_cmd=$(which python3)

AUDIO_DIR=data/audio
LIST_OUTPUT=data/metadata/wav_list.lst
SAMPLING_RATE=16000
PROCESS_NUM=4
WAVE_LIST=$LIST_OUTPUT
WAVE_DIR=data/audio
TRANSCRIPT_DIR=data/whisperX
FEATURE_DIR=data/features
LABEL_DIR=data/labels
FEATURE_CONFIG=src/feature_extraction/feature.cfg
ANNOTATIONS_PATH=data/metadata/dataset.csv
LABEL_INFO_DIR=data/metadata
LABEL_INFO_PATH="$LABEL_INFO_DIR/label_info.csv"
OUTPUT_DIR=$LABEL_INFO_DIR
EVAL_RATIO=0.1
TEST_RATIO=0.1
# TRAIN_CSV_PATH="$LABEL_INFO_DIR/train.csv"
# EVAL_CSV_PATH="$LABEL_INFO_DIR/eval.csv"
# TEST_CSV_PATH="$LABEL_INFO_DIR/test.csv"
EPOCHS=50
BATCH_SIZE=64
# EXPERIMENT_CONFIG_PATH=experiments/default.cfg


#define the resampled data directory
RESAMPLED_FEATURE_DIR=data/resampled_features
RESAMPLED_LABEL_DIR=data/resampled_labels

CONTEXTUAL_FEATURE_DIR=data/contextual_features
CONTEXTUAL_LABEL_DIR=data/contextual_labels
LABEL_INFO_CONTEXT_PATH="$LABEL_INFO_DIR/label_info_context.csv"
WINDOW_SIZE=5

RESAMPLED_TRAIN_CSV_PATH="$LABEL_INFO_DIR/train_context.csv"

# Define simple model train/eval data paths
# TRAIN_DATA_PATH="data/metadata/label_train_resampled.csv"
RESAMPLED_TRAIN_PATH="$LABEL_INFO_DIR/label_train_resampled.csv"
EVAL_DATA_PATH="data/metadata/eval_context.csv"
TEST_DATA_PATH="data/metadata/test_context.csv"



# Convert mp3 to wav
echo "Converting mp3 to wav"
python src/audio_processing/convert_mp3_to_wav.py --audio_dir $AUDIO_DIR --output $AUDIO_DIR --sample_rate $SAMPLING_RATE

# Generate audio list
echo "Generating audio list"
python src/audio_processing/generate_audio_list.py --audio_dir $AUDIO_DIR --output $LIST_OUTPUT

# Generate features
echo "Extracting features"
if [ ! -d $FEATURE_DIR ]; then
    mkdir -p $FEATURE_DIR
fi
python src/feature_extraction/generate_features.py --wav_list $WAVE_LIST --wav_dir $WAVE_DIR --transcript_dir $TRANSCRIPT_DIR --feature_dir $FEATURE_DIR --feature_config $FEATURE_CONFIG --n_process $PROCESS_NUM

# Generate labels
echo "Generating labels"
if [ ! -d $LABEL_DIR ]; then
    mkdir -p $LABEL_DIR
fi
python src/feature_extraction/generate_labels.py --annotations_path $ANNOTATIONS_PATH --transcript_dir $TRANSCRIPT_DIR --feature_dir $FEATURE_DIR --label_dir $LABEL_DIR --label_info_dir $LABEL_INFO_DIR --feature_config $FEATURE_CONFIG --n_process $PROCESS_NUM

# Add contextual features and labels
echo "Adding contextual features and labels"
if [ ! -d $CONTEXTUAL_FEATURE_DIR ]; then
    mkdir -p $CONTEXTUAL_FEATURE_DIR
fi
if [ ! -d $CONTEXTUAL_LABEL_DIR ]; then
    mkdir -p $CONTEXTUAL_LABEL_DIR
fi

python src/feature_extraction/add_contextual_features.py \
    --label_info_path $LABEL_INFO_PATH \
    --output_path $LABEL_INFO_CONTEXT_PATH \
    --feature_dir $FEATURE_DIR \
    --contextual_feature_dir $CONTEXTUAL_FEATURE_DIR \
    --contextual_label_dir $CONTEXTUAL_LABEL_DIR \
    --window_size $WINDOW_SIZE



# Split data into train, eval, and test sets
echo "Splitting added contextual feature data into train, eval, and test sets"
python src/feature_extraction/split_contextual_data.py --label_info_path $LABEL_INFO_CONTEXT_PATH --output_dir $OUTPUT_DIR --eval_ratio $EVAL_RATIO --test_ratio $TEST_RATIO


# Resample training data to address class imbalance using the contextual features
echo "Resampling data for balance"
if [ ! -d $CONTEXTUAL_FEATURE_DIR ]; then
    mkdir -p $CONTEXTUAL_FEATURE_DIR
fi
if [ ! -d $CONTEXTUAL_LABEL_DIR ]; then
    mkdir -p $CONTEXTUAL_LABEL_DIR
fi
python src/feature_extraction/resample_data.py \
    --label_info_path $RESAMPLED_TRAIN_CSV_PATH \
    --output_path $RESAMPLED_TRAIN_PATH \
    --contextual_feature_dir $CONTEXTUAL_FEATURE_DIR \
    --label_dir $CONTEXTUAL_LABEL_DIR \
    --resampled_feature_dir $RESAMPLED_FEATURE_DIR \
    --resampled_label_dir $RESAMPLED_LABEL_DIR \
    --downsample_factor 2 \
    --target_ratio 1


echo "Training Logistic Regression model"
<<<<<<< HEAD
python src/Simple_models/LR_train_and_evaluate.py \
    --train_csv_path $RESAMPLED_TRAIN_PATH \
    --eval_csv_path $EVAL_DATA_PATH \
    --test_csv_path $TEST_DATA_PATH \
    # --epochs $EPOCHS \
    # --batch_size $BATCH_SIZE \
    # --config_path $EXPERIMENT_CONFIG_PATH \
    # --output_model_path models/best_logistic_model

echo "Training Support Vector Machine model"
python src/Simple_models/SVM_train_and_evaluate.py \
    --train_csv_path $RESAMPLED_TRAIN_PATH \
    --eval_csv_path $EVAL_DATA_PATH \
    --test_csv_path $TEST_DATA_PATH \
    # --epochs $EPOCHS \
    # --batch_size $BATCH_SIZE \
    # --config_path $EXPERIMENT_CONFIG_PATH \
=======
python src/simple_model_train_and_eval/LR_train_and_evaluate.py \
    --train_csv_path $RESAMPLED_TRAIN_CSV_PATH \
    --eval_csv_path $EVAL_CSV_PATH \
    --test_csv_path $TEST_CSV_PATH \
    --epochs $EPOCHS \
    --batch_size $BATCH_SIZE \
    --config_path $EXPERIMENT_CONFIG_PATH \
    # --output_model_path models/best_logistic_model

echo "Training Support Vector Machine model"
python src/simple_model_train_and_eval/SVM_train_and_evaluate.py \
    --train_csv_path $RESAMPLED_TRAIN_CSV_PATH \
    --eval_csv_path $EVAL_CSV_PATH \
    --test_csv_path $TEST_CSV_PATH \
    --epochs $EPOCHS \
    --batch_size $BATCH_SIZE \
    --config_path $EXPERIMENT_CONFIG_PATH \
>>>>>>> 27c8c663
    # --output_model_path models/best_rf_model.joblib


echo "Training Random Forest model"
<<<<<<< HEAD
python src/Simple_models/RF_train_and_evaluate.py \
    --train_csv_path $RESAMPLED_TRAIN_PATH \
    --eval_csv_path $EVAL_DATA_PATH\
    --test_csv_path $TEST_DATA_PATH \
    # --epochs $EPOCHS \
    # --batch_size $BATCH_SIZE \
    # --config_path $EXPERIMENT_CONFIG_PATH \
=======
python src/simple_model_train_and_eval/RF_train_and_evaluate.py \
    --train_csv_path $RESAMPLED_TRAIN_CSV_PATH \
    --eval_csv_path $EVAL_CSV_PATH \
    --test_csv_path $TEST_CSV_PATH \
    --epochs $EPOCHS \
    --batch_size $BATCH_SIZE \
    --config_path $EXPERIMENT_CONFIG_PATH \
>>>>>>> 27c8c663
    # --output_model_path models/best_svm_model.joblib



echo "Pipeline execution completed."
<|MERGE_RESOLUTION|>--- conflicted
+++ resolved
@@ -112,8 +112,8 @@
 
 
 echo "Training Logistic Regression model"
-<<<<<<< HEAD
-python src/Simple_models/LR_train_and_evaluate.py \
+
+python src/simple_model_train_and_eval/LR_train_and_evaluate.py \
     --train_csv_path $RESAMPLED_TRAIN_PATH \
     --eval_csv_path $EVAL_DATA_PATH \
     --test_csv_path $TEST_DATA_PATH \
@@ -123,54 +123,25 @@
     # --output_model_path models/best_logistic_model
 
 echo "Training Support Vector Machine model"
-python src/Simple_models/SVM_train_and_evaluate.py \
+python src/simple_model_train_and_eval/SVM_train_and_evaluate.py \
     --train_csv_path $RESAMPLED_TRAIN_PATH \
     --eval_csv_path $EVAL_DATA_PATH \
     --test_csv_path $TEST_DATA_PATH \
     # --epochs $EPOCHS \
     # --batch_size $BATCH_SIZE \
     # --config_path $EXPERIMENT_CONFIG_PATH \
-=======
-python src/simple_model_train_and_eval/LR_train_and_evaluate.py \
-    --train_csv_path $RESAMPLED_TRAIN_CSV_PATH \
-    --eval_csv_path $EVAL_CSV_PATH \
-    --test_csv_path $TEST_CSV_PATH \
-    --epochs $EPOCHS \
-    --batch_size $BATCH_SIZE \
-    --config_path $EXPERIMENT_CONFIG_PATH \
-    # --output_model_path models/best_logistic_model
 
-echo "Training Support Vector Machine model"
-python src/simple_model_train_and_eval/SVM_train_and_evaluate.py \
-    --train_csv_path $RESAMPLED_TRAIN_CSV_PATH \
-    --eval_csv_path $EVAL_CSV_PATH \
-    --test_csv_path $TEST_CSV_PATH \
-    --epochs $EPOCHS \
-    --batch_size $BATCH_SIZE \
-    --config_path $EXPERIMENT_CONFIG_PATH \
->>>>>>> 27c8c663
-    # --output_model_path models/best_rf_model.joblib
 
 
 echo "Training Random Forest model"
-<<<<<<< HEAD
-python src/Simple_models/RF_train_and_evaluate.py \
+
+python src/simple_model_train_and_eval/RF_train_and_evaluate.py \
     --train_csv_path $RESAMPLED_TRAIN_PATH \
     --eval_csv_path $EVAL_DATA_PATH\
     --test_csv_path $TEST_DATA_PATH \
     # --epochs $EPOCHS \
     # --batch_size $BATCH_SIZE \
     # --config_path $EXPERIMENT_CONFIG_PATH \
-=======
-python src/simple_model_train_and_eval/RF_train_and_evaluate.py \
-    --train_csv_path $RESAMPLED_TRAIN_CSV_PATH \
-    --eval_csv_path $EVAL_CSV_PATH \
-    --test_csv_path $TEST_CSV_PATH \
-    --epochs $EPOCHS \
-    --batch_size $BATCH_SIZE \
-    --config_path $EXPERIMENT_CONFIG_PATH \
->>>>>>> 27c8c663
-    # --output_model_path models/best_svm_model.joblib
 
 
 
